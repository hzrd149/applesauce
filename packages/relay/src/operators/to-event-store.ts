--- conflicted
+++ resolved
@@ -17,17 +17,6 @@
       // Save events to store and remove duplicates
       mapEventsToStore(eventStore, true),
       // Add the events to an array
-<<<<<<< HEAD
-      scan((events, event) => {
-        // Get the current instance of this event
-        let inserted = eventStore.add(event);
-
-        // If its not in the timeline, add it
-        if (!inserted || events.includes(inserted)) return events;
-        else return insertEventIntoDescendingList(events, inserted);
-      }, [] as NostrEvent[]),
-=======
       scan((events, event) => insertEventIntoDescendingList(events, event), [] as NostrEvent[]),
->>>>>>> d52d39a6
     );
 }