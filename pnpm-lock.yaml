--- conflicted
+++ resolved
@@ -794,7 +794,7 @@
         version: 5.9.3
       vitest:
         specifier: ^4.0.15
-        version: 4.0.15(@types/node@24.10.1)(@vitest/browser-playwright@4.0.15)(jiti@2.6.1)(lightningcss@1.30.2)(tsx@4.20.5)(yaml@2.8.2)
+        version: 4.0.15(@types/node@24.10.1)(@vitest/browser-playwright@4.0.15)(jiti@2.6.1)(lightningcss@1.30.2)(terser@5.44.1)(tsx@4.20.5)(yaml@2.8.2)
 
   packages/wallet:
     dependencies:
@@ -4914,18 +4914,11 @@
     resolution: {integrity: sha512-d2JWLCivmZYTSIoge9MsgFCZrt571BikcWGYkjC1khllbTeDlGqZ2D8vD8E/lJa8WGWbb7Plm8/XJYV7IJHZZw==}
     engines: {node: '>= 8'}
 
-<<<<<<< HEAD
   web-worker@1.5.0:
     resolution: {integrity: sha512-RiMReJrTAiA+mBjGONMnjVDP2u3p9R1vkcGz6gDIrOMT3oGuYwX2WRMYI9ipkphSuE5XKEhydbhNEJh4NY9mlw==}
 
-  which@2.0.2:
-    resolution: {integrity: sha512-BLI3Tl1TW3Pvl70l3yq3Y64i+awpwXqsGBYWkkqMtnbXgrMD+yj7rhW0kuEDxzJaYXGjEW5ogapKNMEKNMjibA==}
-    engines: {node: '>= 8'}
-    hasBin: true
-=======
   webidl-conversions@3.0.1:
     resolution: {integrity: sha512-2JAn3z8AR6rjK8Sm8orRC0h/bcl/DqL7tRPdGZ4I1CjdF+EaMLmYxBHyXuKL849eucPFhvBoxMsflfOb8kxaeQ==}
->>>>>>> 3baf85aa
 
   webpack-cli@5.1.4:
     resolution: {integrity: sha512-pIDJHIEI9LR0yxHXQ+Qh95k2EvXpWzZ5l+d+jIo+RdSm9MiHfzazIxwwni/p7+x4eJZuvG1AJwgC4TNQ7NRgsg==}
@@ -9532,9 +9525,8 @@
   web-streams-polyfill@3.3.3:
     optional: true
 
-<<<<<<< HEAD
   web-worker@1.5.0: {}
-=======
+
   webidl-conversions@3.0.1: {}
 
   webpack-cli@5.1.4(webpack@5.93.0):
@@ -9607,7 +9599,6 @@
     dependencies:
       tr46: 0.0.3
       webidl-conversions: 3.0.1
->>>>>>> 3baf85aa
 
   which@2.0.2:
     dependencies:
