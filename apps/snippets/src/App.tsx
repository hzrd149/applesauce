--- conflicted
+++ resolved
@@ -30,19 +30,8 @@
   };
 
   // Create a timeline observable for code snippets from all relays
-<<<<<<< HEAD
   const events = useObservableMemo(() => {
     if (relays.length === 0) return of([]);
-=======
-  const events = use$(() => {
-    if (relays.length === 0) {
-      // Return an observable that emits an empty array when there are no relays
-      return new Observable<NostrEvent[]>((subscriber) => {
-        subscriber.next([]);
-        subscriber.complete();
-      });
-    }
->>>>>>> ef6d0d5a
 
     return pool
       .subscription(relays, {
